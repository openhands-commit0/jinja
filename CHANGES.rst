.. currentmodule:: jinja2

Version 3.0.0
-------------

Unreleased

-   Drop support for Python 2.7 and 3.5.
-   Bump MarkupSafe dependency to >=1.1.
-   Bump Babel optional dependency to >=2.1.
-   Remove code that was marked deprecated.


2.11.2
------

Unreleased

-   Fix a bug that caused callable objects with ``__getattr__``, like
    :class:`~unittest.mock.Mock` to be treated as a
    :func:`contextfunction`. :issue:`1145`
-   Update ``wordcount`` filter to trigger :class:`Undefined` methods
<<<<<<< HEAD
    by wrapping the input in :func:`soft_str`. :pr:`1160`
=======
    by wrapping the input in :func:`soft_unicode`. :pr:`1160`
-   Fix a hang when displaying tracebacks on Python 32-bit.
    :issue:`1162`
-   Showing an undefined error for an object that raises
    ``AttributeError`` on access doesn't cause a recursion error.
    :issue:`1177`
-   Revert changes to :class:`~loaders.PackageLoader` from 2.10 which
    removed the dependency on setuptools and pkg_resources, and added
    limited support for namespace packages. The changes caused issues
    when using Pytest. Due to the difficulty in supporting Python 2 and
    :pep:`451` simultaneously, the changes are reverted until 3.0.
    :pr:`1182`

>>>>>>> 07b5c013

Version 2.11.1
--------------

Released 2020-01-30

-   Fix a bug that prevented looking up a key after an attribute
    (``{{ data.items[1:] }}``) in an async template. :issue:`1141`


Version 2.11.0
--------------

Released 2020-01-27

-   Drop support for Python 2.6, 3.3, and 3.4. This will be the last
    version to support Python 2.7 and 3.5.
-   Added a new ``ChainableUndefined`` class to support getitem and
    getattr on an undefined object. :issue:`977`
-   Allow ``{%+`` syntax (with NOP behavior) when ``lstrip_blocks`` is
    disabled. :issue:`748`
-   Added a ``default`` parameter for the ``map`` filter. :issue:`557`
-   Exclude environment globals from
    :func:`meta.find_undeclared_variables`. :issue:`931`
-   Float literals can be written with scientific notation, like
    2.56e-3. :issue:`912`, :pr:`922`
-   Int and float literals can be written with the '_' separator for
    legibility, like 12_345. :pr:`923`
-   Fix a bug causing deadlocks in ``LRUCache.setdefault``. :pr:`1000`
-   The ``trim`` filter takes an optional string of characters to trim.
    :pr:`828`
-   A new ``jinja2.ext.debug`` extension adds a ``{% debug %}`` tag to
    quickly dump the current context and available filters and tests.
    :issue:`174`, :pr:`798, 983`
-   Lexing templates with large amounts of whitespace is much faster.
    :issue:`857`, :pr:`858`
-   Parentheses around comparisons are preserved, so
    ``{{ 2 * (3 < 5) }}`` outputs "2" instead of "False".
    :issue:`755`, :pr:`938`
-   Add new ``boolean``, ``false``, ``true``, ``integer`` and ``float``
    tests. :pr:`824`
-   The environment's ``finalize`` function is only applied to the
    output of expressions (constant or not), not static template data.
    :issue:`63`
-   When providing multiple paths to ``FileSystemLoader``, a template
    can have the same name as a directory. :issue:`821`
-   Always return :class:`Undefined` when omitting the ``else`` clause
    in a ``{{ 'foo' if bar }}`` expression, regardless of the
    environment's ``undefined`` class. Omitting the ``else`` clause is a
    valid shortcut and should not raise an error when using
    :class:`StrictUndefined`. :issue:`710`, :pr:`1079`
-   Fix behavior of ``loop`` control variables such as ``length`` and
    ``revindex0`` when looping over a generator. :issue:`459, 751, 794`,
    :pr:`993`
-   Async support is only loaded the first time an environment enables
    it, in order to avoid a slow initial import. :issue:`765`
-   In async environments, the ``|map`` filter will await the filter
    call if needed. :pr:`913`
-   In for loops that access ``loop`` attributes, the iterator is not
    advanced ahead of the current iteration unless ``length``,
    ``revindex``, ``nextitem``, or ``last`` are accessed. This makes it
    less likely to break ``groupby`` results. :issue:`555`, :pr:`1101`
-   In async environments, the ``loop`` attributes ``length`` and
    ``revindex`` work for async iterators. :pr:`1101`
-   In async environments, values from attribute/property access will
    be awaited if needed. :pr:`1101`
-   :class:`~loader.PackageLoader` doesn't depend on setuptools or
    pkg_resources. :issue:`970`
-   ``PackageLoader`` has limited support for :pep:`420` namespace
    packages. :issue:`1097`
-   Support :class:`os.PathLike` objects in
    :class:`~loader.FileSystemLoader` and :class:`~loader.ModuleLoader`.
    :issue:`870`
-   :class:`~nativetypes.NativeTemplate` correctly handles quotes
    between expressions. ``"'{{ a }}', '{{ b }}'"`` renders as the tuple
    ``('1', '2')`` rather than the string ``'1, 2'``. :issue:`1020`
-   Creating a :class:`~nativetypes.NativeTemplate` directly creates a
    :class:`~nativetypes.NativeEnvironment` instead of a default
    :class:`Environment`. :issue:`1091`
-   After calling ``LRUCache.copy()``, the copy's queue methods point to
    the correct queue. :issue:`843`
-   Compiling templates always writes UTF-8 instead of defaulting to the
    system encoding. :issue:`889`
-   ``|wordwrap`` filter treats existing newlines as separate paragraphs
    to be wrapped individually, rather than creating short intermediate
    lines. :issue:`175`
-   Add ``break_on_hyphens`` parameter to ``|wordwrap`` filter.
    :issue:`550`
-   Cython compiled functions decorated as context functions will be
    passed the context. :pr:`1108`
-   When chained comparisons of constants are evaluated at compile time,
    the result follows Python's behavior of returning ``False`` if any
    comparison returns ``False``, rather than only the last one.
    :issue:`1102`
-   Tracebacks for exceptions in templates show the correct line numbers
    and source for Python >= 3.7. :issue:`1104`
-   Tracebacks for template syntax errors in Python 3 no longer show
    internal compiler frames. :issue:`763`
-   Add a ``DerivedContextReference`` node that can be used by
    extensions to get the current context and local variables such as
    ``loop``. :issue:`860`
-   Constant folding during compilation is applied to some node types
    that were previously overlooked. :issue:`733`
-   ``TemplateSyntaxError.source`` is not empty when raised from an
    included template. :issue:`457`
-   Passing an ``Undefined`` value to ``get_template`` (such as through
    ``extends``, ``import``, or ``include``), raises an
    ``UndefinedError`` consistently. ``select_template`` will show the
    undefined message in the list of attempts rather than the empty
    string. :issue:`1037`
-   ``TemplateSyntaxError`` can be pickled. :pr:`1117`


Version 2.10.3
--------------

Released 2019-10-04

-   Fix a typo in Babel entry point in ``setup.py`` that was preventing
    installation.


Version 2.10.2
--------------

Released 2019-10-04

-   Fix Python 3.7 deprecation warnings.
-   Using ``range`` in the sandboxed environment uses ``xrange`` on
    Python 2 to avoid memory use. :issue:`933`
-   Use Python 3.7's better traceback support to avoid a core dump when
    using debug builds of Python 3.7. :issue:`1050`


Version 2.10.1
--------------

Released 2019-04-06

-   ``SandboxedEnvironment`` securely handles ``str.format_map`` in
    order to prevent code execution through untrusted format strings.
    The sandbox already handled ``str.format``.


Version 2.10
------------

Released 2017-11-08

-   Added a new extension node called ``OverlayScope`` which can be used
    to create an unoptimized scope that will look up all variables from
    a derived context.
-   Added an ``in`` test that works like the in operator. This can be
    used in combination with ``reject`` and ``select``.
-   Added ``previtem`` and ``nextitem`` to loop contexts, providing
    access to the previous/next item in the loop. If such an item does
    not exist, the value is undefined.
-   Added ``changed(*values)`` to loop contexts, providing an easy way
    of checking whether a value has changed since the last iteration (or
    rather since the last call of the method)
-   Added a ``namespace`` function that creates a special object which
    allows attribute assignment using the ``set`` tag. This can be used
    to carry data across scopes, e.g. from a loop body to code that
    comes after the loop.
-   Added a ``trimmed`` modifier to ``{% trans %}`` to strip linebreaks
    and surrounding whitespace. Also added a new policy to enable this
    for all ``trans`` blocks.
-   The ``random`` filter is no longer incorrectly constant folded and
    will produce a new random choice each time the template is rendered.
    :pr:`478`
-   Added a ``unique`` filter. :pr:`469`
-   Added ``min`` and ``max`` filters. :pr:`475`
-   Added tests for all comparison operators: ``eq``, ``ne``, ``lt``,
    ``le``, ``gt``, ``ge``. :pr:`665`
-   ``import`` statement cannot end with a trailing comma. :pr:`617`,
    :pr:`618`
-   ``indent`` filter will not indent blank lines by default. :pr:`685`
-   Add ``reverse`` argument for ``dictsort`` filter. :pr:`692`
-   Add a ``NativeEnvironment`` that renders templates to native Python
    types instead of strings. :pr:`708`
-   Added filter support to the block ``set`` tag. :pr:`489`
-   ``tojson`` filter marks output as safe to match documented behavior.
    :pr:`718`
-   Resolved a bug where getting debug locals for tracebacks could
    modify template context.
-   Fixed a bug where having many ``{% elif ... %}`` blocks resulted in
    a "too many levels of indentation" error. These blocks now compile
    to native ``elif ..:`` instead of ``else: if ..:`` :issue:`759`


Version 2.9.6
-------------

Released 2017-04-03

-   Fixed custom context behavior in fast resolve mode :issue:`675`


Version 2.9.5
-------------

Released 2017-01-28

-   Restored the original repr of the internal ``_GroupTuple`` because
    this caused issues with ansible and it was an unintended change.
    :issue:`654`
-   Added back support for custom contexts that override the old
    ``resolve`` method since it was hard for people to spot that this
    could cause a regression.
-   Correctly use the buffer for the else block of for loops. This
    caused invalid syntax errors to be caused on 2.x and completely
    wrong behavior on Python 3 :issue:`669`
-   Resolve an issue where the ``{% extends %}`` tag could not be used
    with async environments. :issue:`668`
-   Reduce memory footprint slightly by reducing our unicode database
    dump we use for identifier matching on Python 3 :issue:`666`
-   Fixed autoescaping not working for macros in async compilation mode.
    :issue:`671`


Version 2.9.4
-------------

Released 2017-01-10

-   Solved some warnings for string literals. :issue:`646`
-   Increment the bytecode cache version which was not done due to an
    oversight before.
-   Corrected bad code generation and scoping for filtered loops.
    :issue:`649`
-   Resolved an issue where top-level output silencing after known
    extend blocks could generate invalid code when blocks where
    contained in if statements. :issue:`651`
-   Made the ``truncate.leeway`` default configurable to improve
    compatibility with older templates.


Version 2.9.3
-------------

Released 2017-01-08

-   Restored the use of blocks in macros to the extend that was possible
    before. On Python 3 it would render a generator repr instead of the
    block contents. :issue:`645`
-   Set a consistent behavior for assigning of variables in inner scopes
    when the variable is also read from an outer scope. This now sets
    the intended behavior in all situations however it does not restore
    the old behavior where limited assignments to outer scopes was
    possible. For more information and a discussion see :issue:`641`
-   Resolved an issue where ``block scoped`` would not take advantage of
    the new scoping rules. In some more exotic cases a variable
    overriden in a local scope would not make it into a block.
-   Change the code generation of the ``with`` statement to be in line
    with the new scoping rules. This resolves some unlikely bugs in edge
    cases. This also introduces a new internal ``With`` node that can be
    used by extensions.


Version 2.9.2
-------------

Released 2017-01-08

-   Fixed a regression that caused for loops to not be able to use the
    same variable for the target as well as source iterator.
    :issue:`640`
-   Add support for a previously unknown behavior of macros. It used to
    be possible in some circumstances to explicitly provide a caller
    argument to macros. While badly buggy and unintended it turns out
    that this is a common case that gets copy pasted around. To not
    completely break backwards compatibility with the most common cases
    it's now possible to provide an explicit keyword argument for caller
    if it's given an explicit default. :issue:`642`


Version 2.9.1
-------------

Released 2017-01-07

-   Resolved a regression with call block scoping for macros. Nested
    caller blocks that used the same identifiers as outer macros could
    refer to the wrong variable incorrectly.


Version 2.9
-----------

Released 2017-01-07, codename Derivation

-   Change cache key definition in environment. This fixes a performance
    regression introduced in 2.8.
-   Added support for ``generator_stop`` on supported Python versions
    (Python 3.5 and later)
-   Corrected a long standing issue with operator precedence of math
    operations not being what was expected.
-   Added support for Python 3.6 async iterators through a new async
    mode.
-   Added policies for filter defaults and similar things.
-   Urlize now sets "rel noopener" by default.
-   Support attribute fallback for old-style classes in 2.x.
-   Support toplevel set statements in extend situations.
-   Restored behavior of Cycler for Python 3 users.
-   Subtraction now follows the same behavior as other operators on
    undefined values.
-   ``map`` and friends will now give better error messages if you
    forgot to quote the parameter.
-   Depend on MarkupSafe 0.23 or higher.
-   Improved the ``truncate`` filter to support better truncation in
    case the string is barely truncated at all.
-   Change the logic for macro autoescaping to be based on the runtime
    autoescaping information at call time instead of macro define time.
-   Ported a modified version of the ``tojson`` filter from Flask to
    Jinja and hooked it up with the new policy framework.
-   Block sets are now marked ``safe`` by default.
-   On Python 2 the asciification of ASCII strings can now be disabled
    with the ``compiler.ascii_str`` policy.
-   Tests now no longer accept an arbitrary expression as first argument
    but a restricted one. This means that you can now properly use
    multiple tests in one expression without extra parentheses. In
    particular you can now write ``foo is divisibleby 2 or foo is
    divisibleby 3`` as you would expect.
-   Greatly changed the scoping system to be more consistent with what
    template designers and developers expect. There is now no more magic
    difference between the different include and import constructs.
    Context is now always propagated the same way. The only remaining
    differences is the defaults for ``with context`` and ``without
    context``.
-   The ``with`` and ``autoescape`` tags are now built-in.
-   Added the new ``select_autoescape`` function which helps configuring
    better autoescaping easier.
-   Fixed a runtime error in the sandbox when attributes of async
    generators were accessed.


Version 2.8.1
-------------

Released 2016-12-29

-   Fixed the ``for_qs`` flag for ``urlencode``.
-   Fixed regression when applying ``int`` to non-string values.
-   SECURITY: if the sandbox mode is used format expressions are now
    sandboxed with the same rules as in Jinja. This solves various
    information leakage problems that can occur with format strings.


Version 2.8
-----------

Released 2015-07-26, codename Replacement

-   Added ``target`` parameter to urlize function.
-   Added support for ``followsymlinks`` to the file system loader.
-   The truncate filter now counts the length.
-   Added equalto filter that helps with select filters.
-   Changed cache keys to use absolute file names if available instead
    of load names.
-   Fixed loop length calculation for some iterators.
-   Changed how Jinja enforces strings to be native strings in Python 2
    to work when people break their default encoding.
-   Added ``make_logging_undefined`` which returns an undefined
    object that logs failures into a logger.
-   If unmarshalling of cached data fails the template will be reloaded
    now.
-   Implemented a block ``set`` tag.
-   Default cache size was increased to 400 from a low 50.
-   Fixed ``is number`` test to accept long integers in all Python
    versions.
-   Changed ``is number`` to accept Decimal as a number.
-   Added a check for default arguments followed by non-default
    arguments. This change makes ``{% macro m(x, y=1, z) %}`` a syntax
    error. The previous behavior for this code was broken anyway
    (resulting in the default value being applied to ``y``).
-   Add ability to use custom subclasses of
    ``jinja2.compiler.CodeGenerator`` and ``jinja2.runtime.Context`` by
    adding two new attributes to the environment
    (``code_generator_class`` and ``context_class``). :pr:`404`
-   Added support for context/environment/evalctx decorator functions on
    the finalize callback of the environment.
-   Escape query strings for urlencode properly. Previously slashes were
    not escaped in that place.
-   Add 'base' parameter to 'int' filter.


Version 2.7.3
-------------

Released 2014-06-06

-   Security issue: Corrected the security fix for the cache folder.
    This fix was provided by RedHat.


Version 2.7.2
-------------

Released 2014-01-10

-   Prefix loader was not forwarding the locals properly to inner
    loaders. This is now fixed.
-   Security issue: Changed the default folder for the filesystem cache
    to be user specific and read and write protected on UNIX systems.
    See `Debian bug 734747`_ for more information.

.. _Debian bug 734747: https://bugs.debian.org/cgi-bin/bugreport.cgi?bug=734747


Version 2.7.1
-------------

Released 2013-08-07

-   Fixed a bug with ``call_filter`` not working properly on environment
    and context filters.
-   Fixed lack of Python 3 support for bytecode caches.
-   Reverted support for defining blocks in included templates as this
    broke existing templates for users.
-   Fixed some warnings with hashing of undefineds and nodes if Python
    is run with warnings for Python 3.
-   Added support for properly hashing undefined objects.
-   Fixed a bug with the title filter not working on already uppercase
    strings.


Version 2.7
-----------

Released 2013-05-20, codename Translation

-   Choice and prefix loaders now dispatch source and template lookup
    separately in order to work in combination with module loaders as
    advertised.
-   Fixed filesizeformat.
-   Added a non-silent option for babel extraction.
-   Added ``urlencode`` filter that automatically quotes values for URL
    safe usage with utf-8 as only supported encoding. If applications
    want to change this encoding they can override the filter.
-   Added ``keep-trailing-newline`` configuration to environments and
    templates to optionally preserve the final trailing newline.
-   Accessing ``last`` on the loop context no longer causes the iterator
    to be consumed into a list.
-   Python requirement changed: 2.6, 2.7 or >= 3.3 are required now,
    supported by same source code, using the "six" compatibility
    library.
-   Allow ``contextfunction`` and other decorators to be applied to
    ``__call__``.
-   Added support for changing from newline to different signs in the
    ``wordwrap`` filter.
-   Added support for ignoring memcache errors silently.
-   Added support for keeping the trailing newline in templates.
-   Added finer grained support for stripping whitespace on the left
    side of blocks.
-   Added ``map``, ``select``, ``reject``, ``selectattr`` and
    ``rejectattr`` filters.
-   Added support for ``loop.depth`` to figure out how deep inside a
    recursive loop the code is.
-   Disabled py_compile for pypy and python 3.


Version 2.6
-----------

Released 2011-07-24, codename Convolution

-   Internal attributes now raise an internal attribute error now
    instead of returning an undefined. This fixes problems when passing
    undefined objects to Python semantics expecting APIs.
-   Traceback support now works properly for PyPy. (Tested with 1.4)
-   Implemented operator intercepting for sandboxed environments. This
    allows application developers to disable builtin operators for
    better security. (For instance limit the mathematical operators to
    actual integers instead of longs)
-   Groupby filter now supports dotted notation for grouping by
    attributes of attributes.
-   Scoped blocks now properly treat toplevel assignments and imports.
    Previously an import suddenly "disappeared" in a scoped block.
-   Automatically detect newer Python interpreter versions before
    loading code from bytecode caches to prevent segfaults on invalid
    opcodes. The segfault in earlier Jinja versions here was not a
    Jinja bug but a limitation in the underlying Python interpreter. If
    you notice Jinja segfaulting in earlier versions after an upgrade
    of the Python interpreter you don't have to upgrade, it's enough to
    flush the bytecode cache. This just no longer makes this necessary,
    Jinja will automatically detect these cases now.
-   The sum filter can now sum up values by attribute. This is a
    backwards incompatible change. The argument to the filter previously
    was the optional starting index which defaults to zero. This now
    became the second argument to the function because it's rarely used.
-   Like sum, sort now also makes it possible to order items by
    attribute.
-   Like sum and sort, join now also is able to join attributes of
    objects as string.
-   The internal eval context now has a reference to the environment.
-   Added a mapping test to see if an object is a dict or an object with
    a similar interface.


Version 2.5.5
-------------

Released 2010-10-18

-   Built documentation is no longer part of release.


Version 2.5.4
-------------

Released 2010-10-17

-   Fixed extensions not loading properly with overlays.
-   Work around a bug in cpython for the debugger that causes segfaults
    on 64bit big-endian architectures.


Version 2.5.3
-------------

Released 2010-10-17

-   Fixed an operator precedence error introduced in 2.5.2. Statements
    like "-foo.bar" had their implicit parentheses applied around the
    first part of the expression ("(-foo).bar") instead of the more
    correct "-(foo.bar)".


Version 2.5.2
-------------

Released 2010-08-18

-   Improved setup.py script to better work with assumptions people
    might still have from it (``--with-speedups``).
-   Fixed a packaging error that excluded the new debug support.


Version 2.5.1
-------------

Released 2010-08-17

-   StopIteration exceptions raised by functions called from templates
    are now intercepted and converted to undefineds. This solves a lot
    of debugging grief. (StopIteration is used internally to abort
    template execution)
-   Improved performance of macro calls slightly.
-   Babel extraction can now properly extract newstyle gettext calls.
-   Using the variable ``num`` in newstyle gettext for something else
    than the pluralize count will no longer raise a :exc:`KeyError`.
-   Removed builtin markup class and switched to markupsafe. For
    backwards compatibility the pure Python implementation still exists
    but is pulled from markupsafe by the Jinja developers. The debug
    support went into a separate feature called "debugsupport" and is
    disabled by default because it is only relevant for Python 2.4
-   Fixed an issue with unary operators having the wrong precedence.


Version 2.5
-----------

Released 2010-05-29, codename Incoherence

-   Improved the sort filter (should have worked like this for a long
    time) by adding support for case insensitive searches.
-   Fixed a bug for getattribute constant folding.
-   Support for newstyle gettext translations which result in a nicer
    in-template user interface and more consistent catalogs.
-   It's now possible to register extensions after an environment was
    created.


Version 2.4.1
-------------

Released 2010-04-20

-   Fixed an error reporting bug for undefined.


Version 2.4
-----------

Released 2010-04-13, codename Correlation

-   The environment template loading functions now transparently pass
    through a template object if it was passed to it. This makes it
    possible to import or extend from a template object that was passed
    to the template.
-   Added a ``ModuleLoader`` that can load templates from
    precompiled sources. The environment now features a method to
    compile the templates from a configured loader into a zip file or
    folder.
-   The _speedups C extension now supports Python 3.
-   Added support for autoescaping toggling sections and support for
    evaluation contexts.
-   Extensions have a priority now.


Version 2.3.1
-------------

Released 2010-02-19

-   Fixed an error reporting bug on all python versions
-   Fixed an error reporting bug on Python 2.4


Version 2.3
-----------

Released 2010-02-10, codename 3000 Pythons

-   Fixes issue with code generator that causes unbound variables to be
    generated if set was used in if-blocks and other small identifier
    problems.
-   Include tags are now able to select between multiple templates and
    take the first that exists, if a list of templates is given.
-   Fixed a problem with having call blocks in outer scopes that have an
    argument that is also used as local variable in an inner frame
    :issue:`360`.
-   Greatly improved error message reporting :pr:`339`
-   Implicit tuple expressions can no longer be totally empty. This
    change makes ``{% if %}`` a syntax error now. :issue:`364`
-   Added support for translator comments if extracted via babel.
-   Added with-statement extension.
-   Experimental Python 3 support.


Version 2.2.1
-------------

Released 2009-09-14

-   Fixes some smaller problems for Jinja on Jython.


Version 2.2
-----------

Released 2009-09-13, codename Kong

-   Include statements can now be marked with ``ignore missing`` to skip
    non existing templates.
-   Priority of ``not`` raised. It's now possible to write ``not foo in
    bar`` as an alias to ``foo not in bar`` like in python. Previously
    the grammar required parentheses (``not (foo in bar)``) which was
    odd.
-   Fixed a bug that caused syntax errors when defining macros or using
    the ``{% call %}`` tag inside loops.
-   Fixed a bug in the parser that made ``{{ foo[1, 2] }}`` impossible.
-   Made it possible to refer to names from outer scopes in included
    templates that were unused in the callers frame :issue:`327`
-   Fixed a bug that caused internal errors if names where used as
    iteration variable and regular variable *after* the loop if that
    variable was unused *before* the loop. :pr:`331`
-   Added support for optional ``scoped`` modifier to blocks.
-   Added support for line-comments.
-   Added the ``meta`` module.
-   Renamed (undocumented) attribute "overlay" to "overlayed" on the
    environment because it was clashing with a method of the same name.
-   Speedup extension is now disabled by default.


Version 2.1.1
-------------

Released 2008-12-25

-   Fixed a translation error caused by looping over empty recursive
    loops.


Version 2.1
-----------

Released 2008-11-23, codename Yasuzō

-   Fixed a bug with nested loops and the special loop variable. Before
    the change an inner loop overwrote the loop variable from the outer
    one after iteration.
-   Fixed a bug with the i18n extension that caused the explicit
    pluralization block to look up the wrong variable.
-   Fixed a limitation in the lexer that made ``{{ foo.0.0 }}``
    impossible.
-   Index based subscribing of variables with a constant value returns
    an undefined object now instead of raising an index error. This was
    a bug caused by eager optimizing.
-   The i18n extension looks up ``foo.ugettext`` now followed by
    ``foo.gettext`` if an translations object is installed. This makes
    dealing with custom translations classes easier.
-   Fixed a confusing behavior with conditional extending. loops were
    partially executed under some conditions even though they were not
    part of a visible area.
-   Added ``sort`` filter that works like ``dictsort`` but for arbitrary
    sequences.
-   Fixed a bug with empty statements in macros.
-   Implemented a bytecode cache system.
-   The template context is now weakref-able
-   Inclusions and imports "with context" forward all variables now, not
    only the initial context.
-   Added a cycle helper called ``cycler``.
-   Added a joining helper called ``joiner``.
-   Added a ``compile_expression`` method to the environment that allows
    compiling of Jinja expressions into callable Python objects.
-   Fixed an escaping bug in urlize


Version 2.0
-----------

Released 2008-07-17, codename Jinjavitus

-   The subscribing of objects (looking up attributes and items) changed
    from slightly. It's now possible to give attributes or items a
    higher priority by either using dot-notation lookup or the bracket
    syntax. This also changed the AST slightly. ``Subscript`` is gone
    and was replaced with ``Getitem`` and ``Getattr``.
-   Added support for preprocessing and token stream filtering for
    extensions. This would allow extensions to allow simplified gettext
    calls in template data and something similar.
-   Added ``TemplateStream.dump``.
-   Added missing support for implicit string literal concatenation.
    ``{{ "foo" "bar" }}`` is equivalent to ``{{ "foobar" }}``
-   ``else`` is optional for conditional expressions. If not given it
    evaluates to ``false``.
-   Improved error reporting for undefined values by providing a
    position.
-   ``filesizeformat`` filter uses decimal prefixes now per default and
    can be set to binary mode with the second parameter.
-   Fixed bug in finalizer


Version 2.0rc1
--------------

Released 2008-06-09

-   First release of Jinja 2.<|MERGE_RESOLUTION|>--- conflicted
+++ resolved
@@ -20,10 +20,7 @@
     :class:`~unittest.mock.Mock` to be treated as a
     :func:`contextfunction`. :issue:`1145`
 -   Update ``wordcount`` filter to trigger :class:`Undefined` methods
-<<<<<<< HEAD
     by wrapping the input in :func:`soft_str`. :pr:`1160`
-=======
-    by wrapping the input in :func:`soft_unicode`. :pr:`1160`
 -   Fix a hang when displaying tracebacks on Python 32-bit.
     :issue:`1162`
 -   Showing an undefined error for an object that raises
@@ -36,7 +33,6 @@
     :pep:`451` simultaneously, the changes are reverted until 3.0.
     :pr:`1182`
 
->>>>>>> 07b5c013
 
 Version 2.11.1
 --------------
