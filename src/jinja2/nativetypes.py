from ast import literal_eval
from itertools import chain
from itertools import islice

from . import nodes
from .compiler import CodeGenerator
from .compiler import has_safe_repr
from .environment import Environment
from .environment import Template


def native_concat(nodes):
    """Return a native Python type from the list of compiled nodes. If
    the result is a single node, its value is returned. Otherwise, the
    nodes are concatenated as strings. If the result can be parsed with
    :func:`ast.literal_eval`, the parsed value is returned. Otherwise,
    the string is returned.

    :param nodes: Iterable of nodes to concatenate.
    """
    head = list(islice(nodes, 2))

    if not head:
        return None

    if len(head) == 1:
        raw = head[0]
    else:
<<<<<<< HEAD
        if isinstance(nodes, types.GeneratorType):
            nodes = chain(head, nodes)
        raw = "".join([str(v) for v in nodes])
=======
        raw = u"".join([text_type(v) for v in chain(head, nodes)])
>>>>>>> 9ec465ba

    try:
        return literal_eval(raw)
    except (ValueError, SyntaxError, MemoryError):
        return raw

<<<<<<< HEAD
    # If literal_eval returned a string, re-wrap with the original
    # quote character to avoid dropping quotes between expression nodes.
    # Without this, "'{{ a }}', '{{ b }}'" results in "a, b", but should
    # be ('a', 'b').
    if preserve_quotes and isinstance(literal, str):
        quote = raw[0]
        return f"{quote}{literal}{quote}"

    return literal


class NativeCodeGenerator(CodeGenerator):
    """A code generator which renders Python types by not adding
    ``str()`` around output nodes, and using :func:`native_concat`
    to convert complex strings back to Python types if possible.
=======

class NativeCodeGenerator(CodeGenerator):
    """A code generator which renders Python types by not adding
    ``to_string()`` around output nodes.
>>>>>>> 9ec465ba
    """

    @staticmethod
    def _default_finalize(value):
        return value

    def _output_const_repr(self, group):
        return repr(u"".join([text_type(v) for v in group]))

    def _output_child_to_const(self, node, frame, finalize):
        const = node.as_const(frame.eval_ctx)

        if not has_safe_repr(const):
            raise nodes.Impossible()

        if isinstance(node, nodes.TemplateData):
            return const

        return finalize.const(const)

    def _output_child_pre(self, node, frame, finalize):
        if finalize.src is not None:
            self.write(finalize.src)

    def _output_child_post(self, node, frame, finalize):
        if finalize.src is not None:
            self.write(")")


class NativeEnvironment(Environment):
    """An environment that renders templates to native Python types."""

    code_generator_class = NativeCodeGenerator


class NativeTemplate(Template):
    environment_class = NativeEnvironment

    def render(self, *args, **kwargs):
        """Render the template to produce a native Python type. If the
        result is a single node, its value is returned. Otherwise, the
        nodes are concatenated as strings. If the result can be parsed
        with :func:`ast.literal_eval`, the parsed value is returned.
        Otherwise, the string is returned.
        """
        vars = dict(*args, **kwargs)

        try:
            return native_concat(self.root_render_func(self.new_context(vars)))
        except Exception:
            return self.environment.handle_exception()


NativeEnvironment.template_class = NativeTemplate<|MERGE_RESOLUTION|>--- conflicted
+++ resolved
@@ -26,41 +26,17 @@
     if len(head) == 1:
         raw = head[0]
     else:
-<<<<<<< HEAD
-        if isinstance(nodes, types.GeneratorType):
-            nodes = chain(head, nodes)
-        raw = "".join([str(v) for v in nodes])
-=======
-        raw = u"".join([text_type(v) for v in chain(head, nodes)])
->>>>>>> 9ec465ba
+        raw = "".join([str(v) for v in chain(head, nodes)])
 
     try:
         return literal_eval(raw)
     except (ValueError, SyntaxError, MemoryError):
         return raw
 
-<<<<<<< HEAD
-    # If literal_eval returned a string, re-wrap with the original
-    # quote character to avoid dropping quotes between expression nodes.
-    # Without this, "'{{ a }}', '{{ b }}'" results in "a, b", but should
-    # be ('a', 'b').
-    if preserve_quotes and isinstance(literal, str):
-        quote = raw[0]
-        return f"{quote}{literal}{quote}"
-
-    return literal
-
 
 class NativeCodeGenerator(CodeGenerator):
     """A code generator which renders Python types by not adding
-    ``str()`` around output nodes, and using :func:`native_concat`
-    to convert complex strings back to Python types if possible.
-=======
-
-class NativeCodeGenerator(CodeGenerator):
-    """A code generator which renders Python types by not adding
-    ``to_string()`` around output nodes.
->>>>>>> 9ec465ba
+    ``str()`` around output nodes.
     """
 
     @staticmethod
@@ -68,7 +44,7 @@
         return value
 
     def _output_const_repr(self, group):
-        return repr(u"".join([text_type(v) for v in group]))
+        return repr("".join([str(v) for v in group]))
 
     def _output_child_to_const(self, node, frame, finalize):
         const = node.as_const(frame.eval_ctx)
